--- conflicted
+++ resolved
@@ -29,26 +29,10 @@
     os.environ["LOGURU_COLORIZE"] = str(colorize)
 
 
-<<<<<<< HEAD
 def get_loguru_level(level: ty.Union[int, str]):
     """Get loguru level."""
     if isinstance(level, str):
         return level.upper()
-=======
-def get_loguru_env():
-    """Get logoru environment variables."""
-    colorize = bool(os.environ.get("LOGURU_COLORIZE", "True"))
-    level = os.environ.get("LOGURU_LEVEL", "info")
-    enqueue = bool(os.environ.get("LOGURU_ENQEUE", "True"))
-    fmt = os.environ.get("LOGURU_FORMAT", LOG_FMT if not colorize else COLOR_LOG_FMT)
-    return fmt, level, enqueue, colorize
-
-
-def get_loguru_config(
-    level: ty.Union[str, int], no_color: bool, enqueue: bool = True
-) -> ty.Tuple[str, str, bool, bool]:
-    """Return level."""
->>>>>>> 4edf5e4b
     level = {
         0: "trace",
         5: "trace",
@@ -60,6 +44,15 @@
         50: "critical",
     }[level]
     return level.upper()
+
+
+def get_loguru_env():
+    """Get logoru environment variables."""
+    colorize = bool(os.environ.get("LOGURU_COLORIZE", "True"))
+    level = os.environ.get("LOGURU_LEVEL", "info")
+    enqueue = bool(os.environ.get("LOGURU_ENQEUE", "True"))
+    fmt = os.environ.get("LOGURU_FORMAT", LOG_FMT if not colorize else COLOR_LOG_FMT)
+    return fmt, level, enqueue, colorize
 
 
 def get_loguru_config(
